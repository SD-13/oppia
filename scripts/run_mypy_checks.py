--- conflicted
+++ resolved
@@ -209,13 +209,6 @@
     'scripts/check_frontend_test_coverage_test.py',
     'scripts/check_if_pr_is_low_risk.py',
     'scripts/check_if_pr_is_low_risk_test.py',
-<<<<<<< HEAD
-    'scripts/clean.py',
-    'scripts/clean_test.py',
-=======
-    'scripts/common.py',
-    'scripts/common_test.py',
->>>>>>> 50d8cc64
     'scripts/concurrent_task_utils.py',
     'scripts/concurrent_task_utils_test.py',
     'scripts/docstrings_checker.py',
