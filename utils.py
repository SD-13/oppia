--- conflicted
+++ resolved
@@ -347,61 +347,6 @@
 def generate_random_string(length):
     return base64.urlsafe_b64encode(os.urandom(length))
 
-<<<<<<< HEAD
-def construct_path(*components):
-    # Filter out empty components.
-    non_empty_components = [c for c in components if len(c) > 0]
-    if len(non_empty_components) == 0:
-        return ''
-    out = [non_empty_components[0]]
-    for i in range(1, len(non_empty_components)):
-        left = out[-1]
-        right = non_empty_components[i]
-        if right.startswith('/'):
-            out = [right]
-        else:
-            if left.endswith('/'):
-                out.append(right)
-            else:
-                out.append('/' + right)
-    return ''.join(out)
-
-'''
-def construct_path(*components):
-    """Put forward slashes between components."""
-    # Filter out empty components.
-    non_empty_components = [c for c in components if len(c) > 0]
-    if len(non_empty_components) == 0:
-        return ''
-    return '/'.join(non_empty_components)
-'''
-
-'''
-def construct_path(*components):
-    # Filter out empty strings, and note final empty one
-    isFinalEmptyString = False
-    accum = []
-    for i, c in enumerate(components):
-        if len(c) == 0:
-            if i == len(components) - 1 and len(components) > 1:
-                isFinalEmptyString = True
-        else:
-            accum.append(c)
-    # If 'accum' is empty, handle this by returning empty string
-    if len(accum) == 0:
-        return ''
-    # Accumulate non-empty path components, adding seps where needed.
-    accum2 = [accum[0]]
-    for i in range(0, len(accum)-1):
-        left = accum[i]
-        right = accum[i+1]
-        if right[0] == '/':
-            # in the event an absolute path is encountered, all previous
-            # components are discarded
-            accum2 = [right]
-        elif left[-1] == '/':
-            accum2.append(right)
-=======
 def construct_path(a, *p):
     """Mimicks behavior of os.path.join on Posix machines."""
     path = a
@@ -410,15 +355,35 @@
             path = b
         elif path == '' or path.endswith('/'):
             path += b
->>>>>>> 4d58dc1c
         else:
             path += '/' + b
     return path
 
 
-def vfs_normpath(filepath):
-    """An implementation of os.path.normpath for the virtual file system."""
-    normalized_path = os.path.normpath(filepath)
-    # On Windows, os.path.normpath will change forward slashes to back slashes.
-    # For vfs filepaths, we need to change them back.
-    return re.sub(r'\\', '/', normalized_path)+def normpath(path):
+    """Normalize path from posixpath.py, eliminating double slashes, etc."""
+    # Preserve unicode (if path is unicode)
+    slash, dot = (u'/', u'.') if isinstance(path, unicode) else ('/', '.')
+    if path == '':
+        return dot
+    initial_slashes = path.startswith('/')
+    # POSIX allows one or two initial slashes, but treats three or more
+    # as single slash.
+    if (initial_slashes and
+        path.startswith('//') and not path.startswith('///')):
+        initial_slashes = 2
+    comps = path.split('/')
+    new_comps = []
+    for comp in comps:
+        if comp in ('', '.'):
+            continue
+        if (comp != '..' or (not initial_slashes and not new_comps) or
+             (new_comps and new_comps[-1] == '..')):
+            new_comps.append(comp)
+        elif new_comps:
+            new_comps.pop()
+    comps = new_comps
+    path = slash.join(comps)
+    if initial_slashes:
+        path = slash*initial_slashes + path
+    return path or dot
