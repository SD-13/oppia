--- conflicted
+++ resolved
@@ -442,20 +442,13 @@
           answer, classificationResult, function(
             newStateName, refreshInteraction, feedbackHtml, contentHtml) {
 
-<<<<<<< HEAD
-          var millisecsLeftToWait = Math.max(
-            MIN_CARD_LOADING_DELAY_MSEC - (
-              new Date().getTime() - timeAtSubmission),
-            1.0);
-=======
           // Do not wait if the interaction is supplemental -- there's already
           // a delay bringing in the help card.
           var millisecsLeftToWait = (
             !oppiaPlayerService.isInteractionInline(_oldStateName) ? 1.0 :
             Math.max(MIN_CARD_LOADING_DELAY_MSEC - (
-              new Date().getTime() - timeAtServerCall),
+              new Date().getTime() - timeAtSubmission),
             1.0));
->>>>>>> 0e23a20c
 
           $timeout(function() {
             $scope.waitingForOppiaFeedback = false;
