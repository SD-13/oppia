<script type="text/ng-template" id="skins/Conversation">
  <link rel="stylesheet" type="text/css"
        href="/extensions/skins/conversation_v1/static/conversation.css">

  <div ng-style="getStyle()">
    <div class="hidden-xs hidden-sm pull-right btn-group-vertical" data-spy="affix" data-offset-top="50" style="right: 50px;">
      <a class="btn btn-default" ng-click="resetPage()" style="text-align: left;">
        <span class="glyphicon glyphicon-refresh"></span>
        Restart
      </a>
      <button class="btn btn-default" ng-click="showFeedbackModal()" style="text-align: left;">
        <span class="glyphicon glyphicon-envelope"></span>
        Feedback
      </button>
      <a class="btn btn-default" ng-href="/create/<[explorationId]>" style="text-align: left;" target="_blank">
        <span class="glyphicon glyphicon-eye-open"></span>
        Look Inside
      </a>
    </div>

    <div class="oppia-content" role="main">
      <div class="conversation-skin-exploration-header">
        <h3 role="heading"><[explorationTitle]></h3>
      </div>

<<<<<<< HEAD
        <div class="conversation-skin-conversation-log"
             angular-html-bind="response.previousReaderAnswer">
        </div>
        <div class="conversation-skin-conversation-log protractor-test-conversation-feedback"
             angular-html-bind="response.feedback">
        </div>

        <div ng-if="response.question">
          <div class="conversation-skin-response protractor-test-conversation-content"
               angular-html-bind="response.question">
=======
      <div class="conversation-skin-iframe-container">
        <div ng-repeat="response in responseLog track by $index"
             ng-class="{'conversation-skin-last-log-entry': $last}"
             aria-live="<[$last ? 'polite' : 'off']>"
             aria-atomic="true">

          <div class="conversation-skin-conversation-log"
               angular-html-bind="response.previousReaderAnswer">
          </div>
          <div class="conversation-skin-conversation-log"
               angular-html-bind="response.feedback">
>>>>>>> 33b47ff6
          </div>

          <div ng-if="response.question">
            <div class="conversation-skin-response"
                 angular-html-bind="response.question">
            </div>
          </div>
        </div>

        <br>

        <div ng-show="finished" class="conversation-skin-response-finished">
          Congratulations, you've finished this exploration!
          Would you like to <a ng-click="resetPage()" href="">play again?</a>
        </div>

        <div ng-hide="finished">
          <!-- This iframe must always be contained within a div in
          which it is the only element. For more information, please
          see the ReaderExploration.js file. -->
          <div ng-hide="answerIsBeingProcessed">
            <div angular-html-bind="inputTemplate"></div>
          </div>
          <div ng-show="answerIsBeingProcessed">
            <center style="font-size: 8em;">
              <span class="oppia-loading-dot-one">.</span>
              <span class="oppia-loading-dot-two">.</span>
              <span class="oppia-loading-dot-three">.</span>
            </center>
          </div>
        </div>
      </div>
    </div>
  </div>
</script><|MERGE_RESOLUTION|>--- conflicted
+++ resolved
@@ -23,18 +23,6 @@
         <h3 role="heading"><[explorationTitle]></h3>
       </div>
 
-<<<<<<< HEAD
-        <div class="conversation-skin-conversation-log"
-             angular-html-bind="response.previousReaderAnswer">
-        </div>
-        <div class="conversation-skin-conversation-log protractor-test-conversation-feedback"
-             angular-html-bind="response.feedback">
-        </div>
-
-        <div ng-if="response.question">
-          <div class="conversation-skin-response protractor-test-conversation-content"
-               angular-html-bind="response.question">
-=======
       <div class="conversation-skin-iframe-container">
         <div ng-repeat="response in responseLog track by $index"
              ng-class="{'conversation-skin-last-log-entry': $last}"
@@ -44,13 +32,12 @@
           <div class="conversation-skin-conversation-log"
                angular-html-bind="response.previousReaderAnswer">
           </div>
-          <div class="conversation-skin-conversation-log"
+          <div class="conversation-skin-conversation-log protractor-test-conversation-feedback"
                angular-html-bind="response.feedback">
->>>>>>> 33b47ff6
           </div>
 
           <div ng-if="response.question">
-            <div class="conversation-skin-response"
+            <div class="conversation-skin-response protractor-test-conversation-content"
                  angular-html-bind="response.question">
             </div>
           </div>
