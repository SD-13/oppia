--- conflicted
+++ resolved
@@ -371,11 +371,7 @@
             <div ng-show="!$ctrl.isVoiceoverFormOpen" class="oppia-no-voiceartist-message" ng-if="!$ctrl.ExplorationRightsService.voiceArtistNames.length">
               No voice artists are assigned to this exploration.
             </div>
-<<<<<<< HEAD
-            <div ng-if="$ctrl.canAssignVoiceartist" ng-hide="$ctrl.isVoiceoverFormOpen" class="oppia-edit-roles-btn-container">
-=======
             <div ng-if="$ctrl.canAssignVoiceArtist" ng-hide="$ctrl.isVoiceoverFormOpen" class="oppia-edit-roles-btn-container">
->>>>>>> 9d781fe0
               <span ng-click="$ctrl.openVoiceoverRolesForm()" class="oppia-edit-roles-btn protractor-test-edit-roles">
                 EDIT
               </span>
@@ -394,11 +390,7 @@
             </ul>
           </div>
 
-<<<<<<< HEAD
-          <div ng-if="$ctrl.canAssignVoiceartist" ng-show="$ctrl.isVoiceoverFormOpen">
-=======
           <div ng-if="$ctrl.canAssignVoiceArtist" ng-show="$ctrl.isVoiceoverFormOpen">
->>>>>>> 9d781fe0
             <div class="form-group">
               <form ng-submit="$ctrl.editVoiseArtist($ctrl.newVoiceartistUsername)">
                 <div class="nik">
