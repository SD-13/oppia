// Copyright 2014 The Oppia Authors. All Rights Reserved.
//
// Licensed under the Apache License, Version 2.0 (the "License");
// you may not use this file except in compliance with the License.
// You may obtain a copy of the License at
//
//      http://www.apache.org/licenses/LICENSE-2.0
//
// Unless required by applicable law or agreed to in writing, software
// distributed under the License is distributed on an "AS-IS" BASIS,
// WITHOUT WARRANTIES OR CONDITIONS OF ANY KIND, either express or implied.
// See the License for the specific language governing permissions and
// limitations under the License.

/**
 * @fileoverview Directive for the sidebar of the simple editor.
 */

oppia.directive('simpleEditorSidebar', [
  'UrlInterpolationService', '$timeout', function(UrlInterpolationService, $timeout) {
    return {
      restrict: 'E',
      templateUrl: UrlInterpolationService.getDirectiveTemplateUrl(
        '/pages/exploration_editor/simple_editor_tab/' +
        'simple_editor_sidebar_directive.html'),
      controller: [
        '$scope', 'EditorModeService', 'QuestionIdService',
        'ScrollSyncService', 'SimpleEditorManagerService',
        'SimpleEditorSidebarModeService',
        function(
          $scope, EditorModeService, QuestionIdService,
          ScrollSyncService, SimpleEditorManagerService,
          SimpleEditorSidebarModeService) {
          /* This initializes Perfect Scrollbar on the simple editor sidebar.
           Perfect scrollbar is needed to show scrollbar on all major browsers.
           */
          Ps.initialize(document.querySelector('simple-editor-sidebar'));
          $scope.SUBFIELD_LABELS = [
            'Multiple choice', 'Correct answer', 'Hints', 'Bridge text'];
          $scope.questionList = SimpleEditorManagerService.getQuestionList();
          $scope.ID_PREFIX = QuestionIdService.SIDEBAR_PREFIX;
          $scope.sidebarModeService = SimpleEditorSidebarModeService;
          $scope.addNewQuestion = function() {
            if (!SimpleEditorManagerService.canAddNewQuestion()) {
              return;
            }
            $scope.sidebarModeService.setModeToReadonly();
            SimpleEditorManagerService.addNewQuestion();
<<<<<<< HEAD
            var end = $scope.questionList.getLastQuestion();
            $timeout(function() {
              $scope.scrollToQuestion($scope.questionList.getLastQuestion());
            }, 0);
=======
            $scope.questionList = SimpleEditorManagerService.getQuestionList();
            var end = $scope.questionList.getQuestionAt(
              $scope.questionList.getQuestionCount() - 1);
        // for (var i = 0; i < $scope.questionList.getQuestionCount(); i++) {
              // console.log($scope.questionList.getQuestionAt(1));
            // }
//         console.log(JSON.stringify($scope.questionList.getLastQuestion()));
//            console.log(JSON.stringify(
//SimpleEditorManagerService.getQuestionList().getLastQuestion()));
            $scope.scrollToQuestion(end);
//            ScrollSyncService.scrollTo(end.getId());
>>>>>>> b72a6b96
          };

          $scope.getSidebarItemId = function(question, subfieldLabel) {
            return QuestionIdService.getSidebarItemId(
              question.getId(), subfieldLabel
            );
          };

          $scope.scrollToField = function(question, subfieldLabel) {
            ScrollSyncService.scrollTo(
              QuestionIdService.getSubfieldId(
                question.getId(), subfieldLabel
              )
            );
          };

          $scope.scrollToHeader = ScrollSyncService.scrollTo;

          $scope.scrollToQuestion = function(question) {
            ScrollSyncService.scrollTo(question.getId());
          };

          $scope.$on('SimpleEditorSidebarToggleCollapse', function() {
            $scope.$apply();
          });

          $scope.deleteQuestion = function(question) {
            var lastQuestionBeforeDel = $scope.questionList.getLastQuestion();
            SimpleEditorManagerService.deleteQuestion(question);
            if (question.getId() === lastQuestionBeforeDel.getId()) {
              var end = $scope.questionList.isEmpty() ?
                'intro' : $scope.questionList.getLastQuestion().getId();
              ScrollSyncService.scrollTo(end);
            }
          };
        }
      ]
    };
  }
]);<|MERGE_RESOLUTION|>--- conflicted
+++ resolved
@@ -17,7 +17,8 @@
  */
 
 oppia.directive('simpleEditorSidebar', [
-  'UrlInterpolationService', '$timeout', function(UrlInterpolationService, $timeout) {
+  'UrlInterpolationService', '$timeout', function(
+    UrlInterpolationService, $timeout) {
     return {
       restrict: 'E',
       templateUrl: UrlInterpolationService.getDirectiveTemplateUrl(
@@ -46,24 +47,9 @@
             }
             $scope.sidebarModeService.setModeToReadonly();
             SimpleEditorManagerService.addNewQuestion();
-<<<<<<< HEAD
-            var end = $scope.questionList.getLastQuestion();
             $timeout(function() {
               $scope.scrollToQuestion($scope.questionList.getLastQuestion());
             }, 0);
-=======
-            $scope.questionList = SimpleEditorManagerService.getQuestionList();
-            var end = $scope.questionList.getQuestionAt(
-              $scope.questionList.getQuestionCount() - 1);
-        // for (var i = 0; i < $scope.questionList.getQuestionCount(); i++) {
-              // console.log($scope.questionList.getQuestionAt(1));
-            // }
-//         console.log(JSON.stringify($scope.questionList.getLastQuestion()));
-//            console.log(JSON.stringify(
-//SimpleEditorManagerService.getQuestionList().getLastQuestion()));
-            $scope.scrollToQuestion(end);
-//            ScrollSyncService.scrollTo(end.getId());
->>>>>>> b72a6b96
           };
 
           $scope.getSidebarItemId = function(question, subfieldLabel) {
