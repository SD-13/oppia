--- conflicted
+++ resolved
@@ -32,13 +32,8 @@
 import sys
 import time
 import unicodedata
-<<<<<<< HEAD
-import urllib
-from urllib import request
-=======
 import urllib.parse
 import urllib.request
->>>>>>> 5526de9c
 import zlib
 
 from core import feconf
