module.exports = function(config) {
  config.set({
    basePath: '../../',
    frameworks: ['jasmine'],
    files: [
      'third_party/static/jquery-2.1.1/jquery.min.js',
      'third_party/static/jqueryui-1.10.3/jquery-ui.min.js',
      'third_party/static/angularjs-1.3.0-rc.5/angular.js',
      'third_party/static/angularjs-1.3.0-rc.5/angular-animate.min.js',
      'third_party/static/angularjs-1.3.0-rc.5/angular-resource.min.js',
      'third_party/static/angularjs-1.3.0-rc.5/angular-sanitize.min.js',
      'third_party/static/angularjs-1.3.0-rc.5/angular-mocks.js',
      'third_party/static/ui-bootstrap-0.10.0/ui-bootstrap-tpls-0.10.0.js',
      'third_party/static/ui-codemirror-0.1.2/src/ui-codemirror.js',
      'third_party/static/ui-utils-0.1.1/ui-utils.js',
      'third_party/static/ui-map-0.5.0/ui-map.js',
      'third_party/static/ui-sortable-0.12.6/src/sortable.js',
      'core/templates/dev/head/*.js',
      // Note that unexpected errors occur ("Cannot read property 'num' of
      // undefined" in MusicNotesInput.js) if the order of core/templates/...
      // and extensions/widgets/... are switched. The test framework may
      // be flaky.
      'core/templates/dev/head/**/*.js',
      'extensions/widgets/interactive/**/*.js',
      'extensions/widgets/interactive/**/*.html'
    ],
    exclude: [
      'core/templates/dev/head/**/*-e2e.js',
<<<<<<< HEAD
      'core/templates/dev/head/expressions/*.js',
      'extensions/widgets/interactive/**/protractor.js'
=======
>>>>>>> 203fe446
    ],
    preprocessors: {
      'core/templates/dev/head/*.js': ['coverage'],
      // When all controllers were converted from global functions into the
      // oppia.controller() format, the syntax 'core/templates/dev/head/*/*.js'
      // and 'core/templates/dev/head/**/*.js' stopped working, and resulted in
      // "Uncaught TypeError: Cannot read property '2' of undefined" for all
      // the JS files. So we enumerate all the directories directly (which,
      // although it should give an identical result, seems to actually cause
      // no problems). Note that this only affects which files have coverage
      // statistics generated for them, and that if a directory is omitted by
      // accident, that directory will not have coverage statistics generated
      // for it, which is easily fixed.
      'core/templates/dev/head/admin/*.js': ['coverage'],
      'core/templates/dev/head/components/*.js': ['coverage'],
      'core/templates/dev/head/css/*.js': ['coverage'],
      'core/templates/dev/head/editor/*.js': ['coverage'],
      'core/templates/dev/head/error/*.js': ['coverage'],
      'core/templates/dev/head/forms/*.js': ['coverage'],
      'core/templates/dev/head/galleries/*.js': ['coverage'],
      'core/templates/dev/head/moderator/*.js': ['coverage'],
      'core/templates/dev/head/pages/*.js': ['coverage'],
      'core/templates/dev/head/player/*.js': ['coverage'],
      'core/templates/dev/head/profile/*.js': ['coverage'],
      'core/templates/dev/head/services/*.js': ['coverage'],
      'core/templates/dev/head/tests/*.js': ['coverage'],
      'extensions/widgets/interactive/**/*.js': ['coverage'],
      'core/templates/dev/head/**/*.html': ['ng-html2js'],
      'extensions/widgets/interactive/**/*.html': ['ng-html2js']
    },
    reporters: ['progress', 'coverage'],
    coverageReporter: {
      type: 'html',
      dir: '../karma_coverage_reports/'
    },
    autoWatch: true,
    browsers: ['Chrome'],
    // Kill the browser if it does not capture in the given timeout [ms].
    captureTimeout: 60000,
    // Continue running in the background after running tests.
    singleRun: false,
    plugins: [
      'karma-jasmine',
      'karma-chrome-launcher',
      'karma-ng-html2js-preprocessor',
      'karma-coverage'
    ],
    ngHtml2JsPreprocessor: {
      cacheIdFromPath: function(filepath) {
        return filepath;
      },
      moduleName: 'directiveTemplates'
    }
  });
};<|MERGE_RESOLUTION|>--- conflicted
+++ resolved
@@ -26,11 +26,7 @@
     ],
     exclude: [
       'core/templates/dev/head/**/*-e2e.js',
-<<<<<<< HEAD
-      'core/templates/dev/head/expressions/*.js',
       'extensions/widgets/interactive/**/protractor.js'
-=======
->>>>>>> 203fe446
     ],
     preprocessors: {
       'core/templates/dev/head/*.js': ['coverage'],
