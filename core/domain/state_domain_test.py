--- conflicted
+++ resolved
@@ -443,38 +443,6 @@
             with self.swap(translation_script, 'needs_update', 20):
                 translation_script.validate()
 
-<<<<<<< HEAD
-    def test_content_translations_validation(self):
-        """Test validation of content translations."""
-        content_translations_dict = {
-            'content1': {
-                'en': {
-                    'html': 'hello',
-                    'needs_update': True
-                },
-                'hi': {
-                    'html': 'hello',
-                    'needs_update': True
-                }
-            },
-            'content2': {
-                'ud': {
-                    'html': 'New script!',
-                    'needs_update': True
-                },
-                'en': {
-                    'html': 'Testing!',
-                    'needs_update': True
-                }
-            }
-        }
-        # YAMAHA
-        content_translations = state_domain.ContentTranslations.from_dict(
-            content_translations_dict)
-        content_translations.validate()
-
-=======
->>>>>>> c6442ed9
     def test_hints_validation(self):
         """Test validation of state hints."""
         exploration = exp_domain.Exploration.create_default_exploration('eid')
@@ -572,19 +540,7 @@
                 'html': 'hello_world is a string'
             }
         }
-<<<<<<< HEAD
         init_state.update_interaction_solution(solution)
-=======
-        init_state.interaction.solution = (
-            state_domain.Solution.from_dict(
-                init_state.interaction.id, solution))
-        init_state.update_content_ids_to_audio_translations({
-            'content': {},
-            'default_outcome': {},
-            'hint_1': {},
-            'solution': {}
-        })
->>>>>>> c6442ed9
         exploration.validate()
 
 
@@ -621,9 +577,6 @@
 
         self.assertEqual(
             content_translations.get_available_languages(),
-<<<<<<< HEAD
-            expected_available_languages)
-=======
             expected_available_languages)
 
     def test_add_content_id_for_translations_adds_content_id(self):
@@ -734,5 +687,4 @@
             content_translations, 'Invalid language_code, it should have ')
 
         # Undo changes made in ALL_LANGUAGE_CODES.
-        constants.ALL_LANGUAGE_CODES.pop()
->>>>>>> c6442ed9
+        constants.ALL_LANGUAGE_CODES.pop()