--- conflicted
+++ resolved
@@ -141,7 +141,108 @@
                         sum_state_hit[state_name]),)
 
 
-<<<<<<< HEAD
+class AnswersAudit(jobs.BaseMapReduceJobManager):
+
+    _STATE_COUNTER_ERROR_KEY = 'State Counter ERROR'
+    _UNKNOWN_HANDLER_NAME_COUNTER_KEY = 'UnknownHandlerCounter'
+    _SUBMIT_HANDLER_NAME_COUNTER_KEY = 'SubmitHandlerCounter'
+    _HANDLER_FUZZY_RULE_COUNTER_KEY = 'FuzzyRuleCounter'
+    _HANDLER_DEFAULT_RULE_COUNTER_KEY = 'DefaultRuleCounter'
+    _HANDLER_STANDARD_RULE_COUNTER_KEY = 'StandardRuleCounter'
+    _HANDLER_ERROR_RULE_COUNTER_KEY = 'ErrorRuleCounter'
+
+    @classmethod
+    def _get_consecutive_dot_count(cls, string, idx):
+        for i in range(idx, len(string)):
+            if string[i] != '.':
+                return i - idx
+        return 0
+
+    @classmethod
+    def entity_classes_to_map_over(cls):
+        return [stats_models.StateRuleAnswerLogModel]
+
+    @staticmethod
+    def map(item):
+        item_id = item.id
+        if 'submit' not in item_id:
+            yield (AnswersAudit._UNKNOWN_HANDLER_NAME_COUNTER_KEY, {
+                'reduce_type': AnswersAudit._UNKNOWN_HANDLER_NAME_COUNTER_KEY,
+                'rule_spec_str': item.id
+            })
+            return
+
+        period_idx = item_id.index('submit')
+        item_id = item_id[period_idx:]
+        period_idx = item_id.index('.')
+        period_idx += (
+            AnswersAudit._get_consecutive_dot_count(item_id, period_idx) - 1)
+        handler_name = item_id[:period_idx]
+        yield (handler_name, {
+            'reduce_type': AnswersAudit._SUBMIT_HANDLER_NAME_COUNTER_KEY,
+            'rule_spec_str': item.id
+        })
+
+        item_id = item_id[period_idx+1:]
+        rule_str = item_id
+
+        if rule_str == 'FuzzyMatches':
+            yield (rule_str, {
+                'reduce_type': AnswersAudit._HANDLER_FUZZY_RULE_COUNTER_KEY
+            })
+        elif rule_str == 'Default':
+            yield (rule_str, {
+                'reduce_type': AnswersAudit._HANDLER_DEFAULT_RULE_COUNTER_KEY
+            })
+        elif '(' in rule_str and rule_str[-1] == ')':
+            index = rule_str.index('(')
+            rule_type = rule_str[0:index]
+            rule_args = rule_str[index+1:-1]
+            yield (rule_type, {
+                'reduce_type': AnswersAudit._HANDLER_STANDARD_RULE_COUNTER_KEY,
+                'rule_str': rule_str,
+                'rule_args': rule_args
+            })
+        else:
+            yield (rule_str, {
+                'reduce_type': AnswersAudit._HANDLER_ERROR_RULE_COUNTER_KEY
+            })
+
+    @staticmethod
+    def reduce(key, stringified_values):
+        reduce_type = None
+        reduce_count = len(stringified_values)
+        for value_str in stringified_values:
+            value_dict = ast.literal_eval(value_str)
+            if reduce_type and reduce_type != value_dict['reduce_type']:
+                yield 'Internal error 1'
+            elif not reduce_type:
+                reduce_type = value_dict['reduce_type']
+
+        if reduce_type == AnswersAudit._UNKNOWN_HANDLER_NAME_COUNTER_KEY:
+            rule_spec_strs = [
+                ast.literal_eval(value_str)['rule_spec_str']
+                for value_str in stringified_values
+            ]
+            yield (
+                'Encountered unknown handler %d time(s), FOUND RULE SPEC '
+                'STRINGS: \n%s' % (reduce_count, rule_spec_strs[:10]))
+        elif reduce_type == AnswersAudit._SUBMIT_HANDLER_NAME_COUNTER_KEY:
+            yield 'Found handler "%s" %d time(s)' % (key, reduce_count)
+        elif reduce_type == AnswersAudit._HANDLER_FUZZY_RULE_COUNTER_KEY:
+            yield 'Found fuzzy rules %d time(s)' % reduce_count
+        elif reduce_type == AnswersAudit._HANDLER_DEFAULT_RULE_COUNTER_KEY:
+            yield 'Found default rules %d time(s)' % reduce_count
+        elif reduce_type == AnswersAudit._HANDLER_STANDARD_RULE_COUNTER_KEY:
+            yield 'Found rule type "%s" %d time(s)' % (key, reduce_count)
+        elif reduce_type == AnswersAudit._HANDLER_ERROR_RULE_COUNTER_KEY:
+            yield (
+                'Encountered invalid rule string %d time(s) (is it too long?): '
+                '"%s"' % (reduce_count, key))
+        else:
+            yield 'Internal error 2'
+
+
 class AnswerMigrationJob(jobs.BaseMapReduceJobManager):
     """This job is responsible for migrating all answers stored within
     stats_models.StateRuleAnswerLogModel to stats_models.StateAnswersModel
@@ -717,24 +818,6 @@
             None,
             'Cannot reconstitute unsupported interaction ID: %s' %
             interaction_id)
-=======
-class AnswersAudit(jobs.BaseMapReduceJobManager):
-
-    _STATE_COUNTER_ERROR_KEY = 'State Counter ERROR'
-    _UNKNOWN_HANDLER_NAME_COUNTER_KEY = 'UnknownHandlerCounter'
-    _SUBMIT_HANDLER_NAME_COUNTER_KEY = 'SubmitHandlerCounter'
-    _HANDLER_FUZZY_RULE_COUNTER_KEY = 'FuzzyRuleCounter'
-    _HANDLER_DEFAULT_RULE_COUNTER_KEY = 'DefaultRuleCounter'
-    _HANDLER_STANDARD_RULE_COUNTER_KEY = 'StandardRuleCounter'
-    _HANDLER_ERROR_RULE_COUNTER_KEY = 'ErrorRuleCounter'
-
-    @classmethod
-    def _get_consecutive_dot_count(cls, string, idx):
-        for i in range(idx, len(string)):
-            if string[i] != '.':
-                return i - idx
-        return 0
->>>>>>> 1e709f83
 
     @classmethod
     def entity_classes_to_map_over(cls):
@@ -742,7 +825,6 @@
 
     @staticmethod
     def map(item):
-<<<<<<< HEAD
         # TODO(bhenning): Throw errors for all major points of failure.
 
         # TODO(bhenning): Reduce on exp id and state name to reduce exp loads.
@@ -762,31 +844,10 @@
         item_id = item_id[handler_period_idx+1:]
         period_idx = item_id.index('.')
         handler_name = item_id[:period_idx]
-=======
-        item_id = item.id
-        if 'submit' not in item_id:
-            yield (AnswersAudit._UNKNOWN_HANDLER_NAME_COUNTER_KEY, {
-                'reduce_type': AnswersAudit._UNKNOWN_HANDLER_NAME_COUNTER_KEY,
-                'rule_spec_str': item.id
-            })
-            return
-
-        period_idx = item_id.index('submit')
-        item_id = item_id[period_idx:]
-        period_idx = item_id.index('.')
-        period_idx += (
-            AnswersAudit._get_consecutive_dot_count(item_id, period_idx) - 1)
-        handler_name = item_id[:period_idx]
-        yield (handler_name, {
-            'reduce_type': AnswersAudit._SUBMIT_HANDLER_NAME_COUNTER_KEY,
-            'rule_spec_str': item.id
-        })
->>>>>>> 1e709f83
 
         item_id = item_id[period_idx+1:]
         rule_str = item_id
 
-<<<<<<< HEAD
         # The exploration and state name are needed in the new data model and
         # are also needed to cross reference the answer. Since the answer is
         # not associated with a particular version, a search needs to be
@@ -1247,61 +1308,4 @@
                 'symbols': ['^']
             }
         }
-    }
-=======
-        if rule_str == 'FuzzyMatches':
-            yield (rule_str, {
-                'reduce_type': AnswersAudit._HANDLER_FUZZY_RULE_COUNTER_KEY
-            })
-        elif rule_str == 'Default':
-            yield (rule_str, {
-                'reduce_type': AnswersAudit._HANDLER_DEFAULT_RULE_COUNTER_KEY
-            })
-        elif '(' in rule_str and rule_str[-1] == ')':
-            index = rule_str.index('(')
-            rule_type = rule_str[0:index]
-            rule_args = rule_str[index+1:-1]
-            yield (rule_type, {
-                'reduce_type': AnswersAudit._HANDLER_STANDARD_RULE_COUNTER_KEY,
-                'rule_str': rule_str,
-                'rule_args': rule_args
-            })
-        else:
-            yield (rule_str, {
-                'reduce_type': AnswersAudit._HANDLER_ERROR_RULE_COUNTER_KEY
-            })
-
-    @staticmethod
-    def reduce(key, stringified_values):
-        reduce_type = None
-        reduce_count = len(stringified_values)
-        for value_str in stringified_values:
-            value_dict = ast.literal_eval(value_str)
-            if reduce_type and reduce_type != value_dict['reduce_type']:
-                yield 'Internal error 1'
-            elif not reduce_type:
-                reduce_type = value_dict['reduce_type']
-
-        if reduce_type == AnswersAudit._UNKNOWN_HANDLER_NAME_COUNTER_KEY:
-            rule_spec_strs = [
-                ast.literal_eval(value_str)['rule_spec_str']
-                for value_str in stringified_values
-            ]
-            yield (
-                'Encountered unknown handler %d time(s), FOUND RULE SPEC '
-                'STRINGS: \n%s' % (reduce_count, rule_spec_strs[:10]))
-        elif reduce_type == AnswersAudit._SUBMIT_HANDLER_NAME_COUNTER_KEY:
-            yield 'Found handler "%s" %d time(s)' % (key, reduce_count)
-        elif reduce_type == AnswersAudit._HANDLER_FUZZY_RULE_COUNTER_KEY:
-            yield 'Found fuzzy rules %d time(s)' % reduce_count
-        elif reduce_type == AnswersAudit._HANDLER_DEFAULT_RULE_COUNTER_KEY:
-            yield 'Found default rules %d time(s)' % reduce_count
-        elif reduce_type == AnswersAudit._HANDLER_STANDARD_RULE_COUNTER_KEY:
-            yield 'Found rule type "%s" %d time(s)' % (key, reduce_count)
-        elif reduce_type == AnswersAudit._HANDLER_ERROR_RULE_COUNTER_KEY:
-            yield (
-                'Encountered invalid rule string %d time(s) (is it too long?): '
-                '"%s"' % (reduce_count, key))
-        else:
-            yield 'Internal error 2'
->>>>>>> 1e709f83
+    }