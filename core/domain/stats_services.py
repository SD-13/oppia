# coding: utf-8
#
# Copyright 2014 The Oppia Authors. All Rights Reserved.
#
# Licensed under the Apache License, Version 2.0 (the "License");
# you may not use this file except in compliance with the License.
# You may obtain a copy of the License at
#
#      http://www.apache.org/licenses/LICENSE-2.0
#
# Unless required by applicable law or agreed to in writing, software
# distributed under the License is distributed on an "AS-IS" BASIS,
# WITHOUT WARRANTIES OR CONDITIONS OF ANY KIND, either express or implied.
# See the License for the specific language governing permissions and
# limitations under the License.

"""Services for exploration-related statistics."""

import itertools

from core.domain import exp_domain
from core.domain import exp_services
from core.domain import interaction_registry
from core.domain import stats_domain
from core.domain import stats_jobs_continuous
from core.platform import models

(stats_models,) = models.Registry.import_models([models.NAMES.statistics])


<<<<<<< HEAD
# TODO(bhenning): Restore tests for this.
def get_exps_unresolved_answers_count_for_default_rule(exp_ids):
    """Gets answer counts per exploration for the answer groups for default
    rule across all states for explorations with ids in exp_ids.
    Note that this method currently returns the counts only for the DEFAULT
    rule. This should ideally handle all types of unresolved answers.
    Returns:
        A dict, keyed by the string '{exp_id}', whose values are the number of
        unresolved answers that exploration has. Any exp_ids for explorations
        that don't exist or that have been deleted will be ignored, and not
        included in the return value.
=======
def get_exps_unresolved_answers_for_default_rule(exp_ids):
    """Gets unresolved answers per exploration for default rule across all
    states for explorations with ids in exp_ids. The value of total count should
    match the sum of values of indiviual counts for each unresolved answer.

    TODO(526avijitgupta): Note that this method currently returns the data only
    for the DEFAULT rule. This should ideally handle all types of unresolved
    answers.

    Returns a dict of the following format:
        {
          'exp_id_1': {
            'count': 7 (number of unresolved answers for this exploration),
            'unresolved_answers': (list of unresolved answers sorted by count)
              [
                {'count': 4, 'value': 'answer_1', 'state': 'Introduction'},
                {'count': 2, 'value': 'answer_2', 'state': 'Introduction'},
                {'count': 1, 'value': 'answer_3', 'state': 'End'}
              ]
          },
          'exp_id_2': {
            'count': 13,
            'unresolved_answers':
              [
                {'count': 8, 'value': 'answer_5', 'state': 'Introduction'},
                {'count': 3, 'value': 'answer_4', 'state': 'Quest'},
                {'count': 1, 'value': 'answer_6', 'state': 'End'}
                {'count': 1, 'value': 'answer_8', 'state': 'End'}
              ]
          }
        }
>>>>>>> 181f048c
    """
    def _get_explorations_states_tuples_by_ids(exp_ids):
        """Returns a list of all (exp_id, state_name) tuples for the given
        exp_ids.
        E.g. - [
          ('eid1', 'Introduction'),
          ('eid1', 'End'),
          ('eid2', 'Introduction'),
          ('eid3', 'Introduction')
        ]
        when exp_ids = ['eid1', 'eid2', 'eid3'].
        """
        explorations = (
            exp_services.get_multiple_explorations_by_id(exp_ids, strict=False))
        return [
            (exploration.id, state_name)
            for exploration in explorations.values()
            for state_name in exploration.states
        ]

    explorations_states_tuples = _get_explorations_states_tuples_by_ids(exp_ids)
    exploration_states_answers_list = get_top_state_rule_answers_multi(
        explorations_states_tuples, [exp_domain.DEFAULT_OUTCOME_CLASSIFICATION])
    exps_answers_mapping = {}

    for ind, statewise_answers in enumerate(exploration_states_answers_list):
        exp_id = explorations_states_tuples[ind][0]
        if exp_id not in exps_answers_mapping:
            exps_answers_mapping[exp_id] = {
                'count': 0,
                'unresolved_answers': []
            }
        for answer in statewise_answers:
<<<<<<< HEAD
            exp_id = explorations_states_tuples[ind][0]
            if exp_id not in exps_answers_mapping:
                exps_answers_mapping[exp_id] = 0
            exps_answers_mapping[exp_id] += answer['frequency']
=======
            exps_answers_mapping[exp_id]['count'] += answer['count']
            answer['state'] = explorations_states_tuples[ind][1]

        exps_answers_mapping[exp_id]['unresolved_answers'].extend(
            statewise_answers)

    for exp_id in exps_answers_mapping:
        exps_answers_mapping[exp_id]['unresolved_answers'] = (sorted(
            exps_answers_mapping[exp_id]['unresolved_answers'],
            key=lambda a: a['count'],
            reverse=True))
>>>>>>> 181f048c

    return exps_answers_mapping


# TODO(bhenning): Test.
def get_visualizations_info(exploration_id, state_name):
    """Returns a list of visualization info. Each item in the list is a dict
    with keys 'data' and 'options'.
    """
    exploration = exp_services.get_exploration_by_id(exploration_id)
    if exploration.states[state_name].interaction.id is None:
        return []

    visualizations = interaction_registry.Registry.get_interaction_by_id(
        exploration.states[state_name].interaction.id).answer_visualizations

    calculation_ids = set([
        visualization.calculation_id for visualization in visualizations])

    calculation_ids_to_outputs = {}
    for calculation_id in calculation_ids:
        # This is None if the calculation job has not yet been run for this
        # state.
        # pylint: disable=line-too-long
        calc_output_domain_object = (
            stats_jobs_continuous.InteractionAnswerSummariesAggregator.get_calc_output( # pylint: disable=line-too-long
                exploration_id, state_name, calculation_id))

        # If the calculation job has not yet been run for this state, we simply
        # exclude the corresponding visualization results.
        if calc_output_domain_object is None:
            continue

        calculation_ids_to_outputs[calculation_id] = (
            calc_output_domain_object.calculation_output)

    return [{
        'id': visualization.id,
        'data': calculation_ids_to_outputs[visualization.calculation_id],
        'options': visualization.options,
    } for visualization in visualizations
            if visualization.calculation_id in calculation_ids_to_outputs]


# TODO(bhenning): These need to be thoroughly tested (similar to how the
# unresolved answers getter was before). It would be preferred if this were
# tested on a branch alongside these changes, then used to verify that these
# changes to do not change the contract of the function.

def get_top_state_rule_answers(
        exploration_id, state_name, classify_category_list):
    """Returns a list of top answers (by submission frequency) submitted to the
    given state in the given exploration which were mapped to any of the rule
    classification categories listed in 'classify_category_list'. All answers
    submitted to the specified state and match the rule spec strings in
    rule_str_list are returned.
    """
    return get_top_state_rule_answers_multi(
        [(exploration_id, state_name)], classify_category_list)[0]

def get_top_state_rule_answers_multi(
        exploration_state_list, classify_category_list):
    """Returns a list of top answers (by submission frequency) submitted to the
    given explorations and states which were mapped to any of the rule
    classification categories listed in 'classify_category_list'.

    NOTE TO DEVELOPERS: Classification categories are stored upon answer
    submission, so the answers returned by this function may be stale and not
    evaluate in the same way as they did upon submission.
    """
    # TODO(bhenning): This should have a custom, continuous job (possibly as
    # part of the summarizers framework) which goes through all answers, finds
    # those which are not covered by hard rules or are not part of the training
    # data of soft rules, rank them by their frequency, then output them. This
    # output will have reasonably up-to-date answers which need to be resolved
    # by creators.
    answer_lists = []
    for exploration_id, state_name in exploration_state_list:
        # pylint: disable=line-too-long
        job_result = (
            stats_jobs_continuous.InteractionAnswerSummariesAggregator.get_calc_output(
                exploration_id, state_name, 'TopAnswersByCategorization'))
        if job_result:
            calc_output = job_result.calculation_output
            answer_lists.append(list(itertools.chain.from_iterable(
                calc_output[category]
                for category in classify_category_list
                if category in calc_output)))
    return answer_lists


def count_top_state_rule_answers(
        exploration_id, state_name, classification_category,
        top_answer_count_per_category):
    """Returns the number of answers that have been submitted to the specified
    state and exploration and have been classified as the specific
    classification category.
    """
    top_answers = get_top_state_rule_answers(
        exploration_id, state_name, [classification_category],
        top_answer_count_per_category)
    return sum([answer['frequency'] for answer in top_answers])


def get_versions_for_exploration_stats(exploration_id):
    """Returns list of versions for this exploration."""
    return stats_models.ExplorationAnnotationsModel.get_versions(
        exploration_id)


def get_exploration_stats(exploration_id, exploration_version):
    """Returns a dict with state statistics for the given exploration id.

    Note that exploration_version should be a string.
    """
    exploration = exp_services.get_exploration_by_id(exploration_id)
    exp_stats = stats_jobs_continuous.StatisticsAggregator.get_statistics(
        exploration_id, exploration_version)

    last_updated = exp_stats['last_updated']
    state_hit_counts = exp_stats['state_hit_counts']

    # TODO(bhenning): 'num_default_answers' isn't the true count, since the
    # number of top answers pulled from the data store needs to be fixed.
    # Figure out whether this is adequate or if we need to have another job
    # which simply counts all answers for a given category (doesn't seem like a
    # very useful calculation).
    return {
        'last_updated': last_updated,
        'num_completions': exp_stats['complete_exploration_count'],
        'num_starts': exp_stats['start_exploration_count'],
        'state_stats': {
            state_name: {
                'name': state_name,
                'first_entry_count': (
                    state_hit_counts[state_name]['first_entry_count']
                    if state_name in state_hit_counts else 0),
                'total_entry_count': (
                    state_hit_counts[state_name]['total_entry_count']
                    if state_name in state_hit_counts else 0),
                'no_submitted_answer_count': (
                    state_hit_counts[state_name].get('no_answer_count', 0)
                    if state_name in state_hit_counts else 0),
                'num_default_answers': count_top_state_rule_answers(
                    exploration_id, state_name,
                    exp_domain.DEFAULT_OUTCOME_CLASSIFICATION, 100),
            } for state_name in exploration.states
        },
    }


def record_answer(exploration, state_name, submitted_answer):
    """Record an answer by storing it to the corresponding StateAnswers entity.
    """
    record_answers(exploration, state_name, [submitted_answer])


def record_answers(exploration, state_name, submitted_answer_list):
    """Optimally record a group of answers using an already loaded exploration..
    The submitted_answer_list is a list of SubmittedAnswer domain objects.
    """
    state_answers = stats_domain.StateAnswers(
        exploration.id, exploration.version, state_name,
        exploration.states[state_name].interaction.id, submitted_answer_list)
    state_answers.validate()

    stats_models.StateAnswersModel.insert_submitted_answers(
        state_answers.exploration_id, state_answers.exploration_version,
        state_answers.state_name, state_answers.interaction_id,
        state_answers.get_submitted_answer_dict_list())


def get_state_answers(exploration_id, exploration_version, state_name):
    """Returns a StateAnswers object containing all answers associated with the
    specified exploration state, or None if no such answers have yet been
    submitted.
    """
    state_answers_models = stats_models.StateAnswersModel.get_all_models(
        exploration_id, exploration_version, state_name)
    if state_answers_models:
        main_state_answers_model = state_answers_models[0]
        submitted_answer_dict_list = itertools.chain.from_iterable([
            state_answers_model.submitted_answer_list
            for state_answers_model in state_answers_models])
        return stats_domain.StateAnswers(
            exploration_id, exploration_version, state_name,
            main_state_answers_model.interaction_id,
            [stats_domain.SubmittedAnswer.from_dict(submitted_answer_dict)
             for submitted_answer_dict in submitted_answer_dict_list],
            schema_version=main_state_answers_model.schema_version)
    else:
        return None<|MERGE_RESOLUTION|>--- conflicted
+++ resolved
@@ -28,19 +28,7 @@
 (stats_models,) = models.Registry.import_models([models.NAMES.statistics])
 
 
-<<<<<<< HEAD
-# TODO(bhenning): Restore tests for this.
-def get_exps_unresolved_answers_count_for_default_rule(exp_ids):
-    """Gets answer counts per exploration for the answer groups for default
-    rule across all states for explorations with ids in exp_ids.
-    Note that this method currently returns the counts only for the DEFAULT
-    rule. This should ideally handle all types of unresolved answers.
-    Returns:
-        A dict, keyed by the string '{exp_id}', whose values are the number of
-        unresolved answers that exploration has. Any exp_ids for explorations
-        that don't exist or that have been deleted will be ignored, and not
-        included in the return value.
-=======
+# TODO(bhenning): Ensure this works with the new answer backend.
 def get_exps_unresolved_answers_for_default_rule(exp_ids):
     """Gets unresolved answers per exploration for default rule across all
     states for explorations with ids in exp_ids. The value of total count should
@@ -72,7 +60,6 @@
               ]
           }
         }
->>>>>>> 181f048c
     """
     def _get_explorations_states_tuples_by_ids(exp_ids):
         """Returns a list of all (exp_id, state_name) tuples for the given
@@ -106,12 +93,6 @@
                 'unresolved_answers': []
             }
         for answer in statewise_answers:
-<<<<<<< HEAD
-            exp_id = explorations_states_tuples[ind][0]
-            if exp_id not in exps_answers_mapping:
-                exps_answers_mapping[exp_id] = 0
-            exps_answers_mapping[exp_id] += answer['frequency']
-=======
             exps_answers_mapping[exp_id]['count'] += answer['count']
             answer['state'] = explorations_states_tuples[ind][1]
 
@@ -123,7 +104,6 @@
             exps_answers_mapping[exp_id]['unresolved_answers'],
             key=lambda a: a['count'],
             reverse=True))
->>>>>>> 181f048c
 
     return exps_answers_mapping
 
